--- conflicted
+++ resolved
@@ -37,6 +37,7 @@
 
     }
 
+    @Test
     public void testC39H60N14O14() throws MSDKException {
         String formula = "C39H60N14O14";
 
@@ -50,20 +51,6 @@
     }
 
     @Test
-<<<<<<< HEAD
-    public void testC39H60N14O14() throws MSDKException {
-        String formula = "C39H60N14O14";
-
-        MsSpectrum pattern = IsotopePatternGeneratorAlgorithm.generateIsotopes(formula, 0.01, 1.0f, 0.1);
-
-        Assert.assertEquals(new Integer(4), pattern.getNumberOfDataPoints());
-        Assert.assertEquals(1.0f, pattern.getIntensityValues()[0], 0.000001);
-        Assert.assertEquals(951.4501830990874, pattern.getMzValues()[3], 0.00001);
-    }
-
-    @Test
-=======
->>>>>>> a6669456
     public void testC20H30Fe2P2S4Cl4() throws MSDKException {
 
         String formula = "C20H30Fe2P2S4Cl4";
